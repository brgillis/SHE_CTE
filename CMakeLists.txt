--- conflicted
+++ resolved
@@ -6,8 +6,4 @@
 #---------------------------------------------------------------
 
 # Declare project name and version
-<<<<<<< HEAD
-elements_project(SHE_CTE 0.2 USE Elements 4.0 SHE_GST 1.2 SHE_PPT 1.0 SHE_BFD 0.1 )
-=======
-elements_project(SHE_CTE 0.2 USE Elements 4.0 SHE_GST 1.2 SHE_PPT 1.0 SHE_MomentsML 1.0)
->>>>>>> 8834b65e
+elements_project(SHE_CTE 0.2 USE Elements 4.0 SHE_GST 1.2 SHE_PPT 1.0 SHE_MomentsML 1.0 SHE_BFD 0.1)
