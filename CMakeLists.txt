--- conflicted
+++ resolved
@@ -5,13 +5,6 @@
 find_package(ElementsProject)
 #---------------------------------------------------------------
 
-<<<<<<< HEAD
 # Declare project name, version, and dependencies.
 # We only explicitly depend on direct dependencies, and inherit from them dependencies on SHE_PPT and Elements
-elements_project(SHE_CTE 8.1 USE SHE_LensMC 3.0) # SHE_BFD 0.9 SHE_MomentsML 1.9)
-
-# elements_project(SHE_CTE 8.0 USE SHE_BFD 0.9 SHE_LensMC 2.11 SHE_MomentsML 1.9)
-=======
-# Declare project name and version
-elements_project(SHE_CTE 0.10.7 USE Elements 5.8 SHE_PPT 1.4.1 SHE_BFD 0.8.0 SHE_LensMC 2.10.1 SHE_MomentsML 1.10.1)
->>>>>>> 0077b5f2
+elements_project(SHE_CTE 8.1 USE SHE_LensMC 3.0) # SHE_BFD 0.9 SHE_MomentsML 1.9)