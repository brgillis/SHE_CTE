CMAKE_MINIMUM_REQUIRED(VERSION 2.8.5)

#---------------------------------------------------------------
# Load macros and functions for Elements-based projects
find_package(ElementsProject)
#---------------------------------------------------------------

# Declare project name and version
<<<<<<< HEAD
elements_project(SHE_CTE 0.7 USE Elements 5.2.2 SHE_PPT 0.9 SHE_BFD 0.7 SHE_LensMC 2.7 SHE_MomentsML 1.7)
=======
elements_project(SHE_CTE 0.6.9 USE Elements 5.2.2 SHE_PPT 0.8.3 SHE_BFD 0.6 SHE_LensMC 2.8 SHE_MomentsML 1.6.3)
>>>>>>> d9b7f728
<|MERGE_RESOLUTION|>--- conflicted
+++ resolved
@@ -6,8 +6,4 @@
 #---------------------------------------------------------------
 
 # Declare project name and version
-<<<<<<< HEAD
-elements_project(SHE_CTE 0.7 USE Elements 5.2.2 SHE_PPT 0.9 SHE_BFD 0.7 SHE_LensMC 2.7 SHE_MomentsML 1.7)
-=======
-elements_project(SHE_CTE 0.6.9 USE Elements 5.2.2 SHE_PPT 0.8.3 SHE_BFD 0.6 SHE_LensMC 2.8 SHE_MomentsML 1.6.3)
->>>>>>> d9b7f728
+elements_project(SHE_CTE 0.8 USE Elements 5.2.2 SHE_PPT 1.0 SHE_BFD 0.6 SHE_LensMC 3.0 SHE_MomentsML 1.8)