--- conflicted
+++ resolved
@@ -6,9 +6,4 @@
 #---------------------------------------------------------------
 
 # Declare project name and version
-<<<<<<< HEAD
-elements_project(SHE_CTE 0.4 USE Elements 5.2.2 SHE_PPT 0.4 SHE_BFD 0.1)
-# SHE_LensMC 2.1)
-=======
 elements_project(SHE_CTE 0.5 USE Elements 5.2.2 SHE_PPT 0.7 SHE_BFD 0.3 SHE_LensMC 2.3)
->>>>>>> b885efa4
