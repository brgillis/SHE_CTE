--- conflicted
+++ resolved
@@ -6,8 +6,4 @@
 #---------------------------------------------------------------
 
 # Declare project name and version
-<<<<<<< HEAD
-elements_project(SHE_CTE 0.6.9 USE Elements 5.2.2 SHE_PPT 0.8.2 SHE_LensMC 2.6.2 SHE_MomentsML 1.4.2)
-=======
-elements_project(SHE_CTE 0.5 USE Elements 5.2.2 SHE_PPT 0.7 SHE_BFD 0.3 SHE_LensMC 2.3 SHE_MomentsML 1.3)
->>>>>>> 61d9da82
+elements_project(SHE_CTE 0.6.9 USE Elements 5.2.2 SHE_PPT 0.8.2 SHE_BFD 0.4 SHE_LensMC 2.6.2 SHE_MomentsML 1.4.2)