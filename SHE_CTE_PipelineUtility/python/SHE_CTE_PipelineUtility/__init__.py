--- conflicted
+++ resolved
@@ -1,13 +1,9 @@
-<<<<<<< HEAD
-from pkgutil import extend_path
-__path__ = extend_path(__path__, __name__)
-=======
 """ @file __init__.py
 
     Created 03 Feb 2020
 """
 
-__updated__ = "2020-02-03"
+__updated__ = "2021-01-05"
 
 # Copyright (C) 2012-2020 Euclid Science Ground Segment
 #
@@ -22,5 +18,5 @@
 # You should have received a copy of the GNU Lesser General Public License along with this library; if not, write to
 # the Free Software Foundation, Inc., 51 Franklin Street, Fifth Floor, Boston, MA 02110-1301 USA
 
-__version__ = "0.10.6"
->>>>>>> 0077b5f2
+from pkgutil import extend_path
+__path__ = extend_path(__path__, __name__)