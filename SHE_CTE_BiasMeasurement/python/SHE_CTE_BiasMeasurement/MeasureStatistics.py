--- conflicted
+++ resolved
@@ -7,7 +7,7 @@
     measurements.
 """
 
-__updated__ = "2018-08-31"
+__updated__ = "2018-11-06"
 
 # Copyright (C) 2012-2020 Euclid Science Ground Segment
 #
@@ -25,10 +25,11 @@
 
 import argparse
 
+from SHE_PPT.logging import getLogger
+from SHE_PPT.utility import get_arguments_string
+
 from SHE_CTE_BiasMeasurement import magic_values as mv
 from SHE_CTE_BiasMeasurement.measure_statistics import measure_statistics_from_args
-from SHE_PPT.logging import getLogger
-from SHE_PPT.utility import get_arguments_string
 
 
 def defineSpecificProgramOptions():
@@ -99,11 +100,7 @@
     logger.debug('# Entering SHE_CTE_EstimateShears mainMethod()')
     logger.debug('#')
 
-<<<<<<< HEAD
     exec_cmd = get_arguments_string(args, cmd="E-Run SHE_CTE 0.6.9 SHE_CTE_MeasureStatistics",
-=======
-    exec_cmd = get_arguments_string(args, cmd="E-Run SHE_CTE 0.5 SHE_CTE_MeasureStatistics",
->>>>>>> 61d9da82
                                     store_true=["profile", "debug", "webdav_archive"])
     logger.info('Execution command for this step:')
     logger.info(exec_cmd)
