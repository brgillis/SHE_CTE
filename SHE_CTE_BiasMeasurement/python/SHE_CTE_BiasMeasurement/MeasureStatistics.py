--- conflicted
+++ resolved
@@ -7,11 +7,7 @@
     measurements.
 """
 
-<<<<<<< HEAD
-__updated__ = "2018-11-06"
-=======
-__updated__ = "2018-11-22"
->>>>>>> 98f7a50e
+__updated__ = "2019-01-22"
 
 # Copyright (C) 2012-2020 Euclid Science Ground Segment
 #
@@ -104,11 +100,7 @@
     logger.debug('# Entering SHE_CTE_EstimateShears mainMethod()')
     logger.debug('#')
 
-<<<<<<< HEAD
     exec_cmd = get_arguments_string(args, cmd="E-Run SHE_CTE 0.6.9 SHE_CTE_MeasureStatistics",
-=======
-    exec_cmd = get_arguments_string(args, cmd="E-Run SHE_CTE 0.7 SHE_CTE_MeasureStatistics",
->>>>>>> 98f7a50e
                                     store_true=["profile", "debug", "webdav_archive"])
     logger.info('Execution command for this step:')
     logger.info(exec_cmd)
