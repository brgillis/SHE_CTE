--- conflicted
+++ resolved
@@ -16,7 +16,7 @@
 import numpy as np
 
 
-__updated__ = "2020-09-17"
+__updated__ = "2021-01-05"
 
 # Copyright (C) 2012-2020 Euclid Science Ground Segment
 #
@@ -153,14 +153,8 @@
 
     def read_bias_measurements(tag):
         if not tag in all_bias_measurements:
-<<<<<<< HEAD
-            tagdir = join(root_data_folder, args.data_folder_head + tag)
-            all_bias_measurements[tag] = read_xml_product(dir + "/she_bias_measurements.xml")
-            all_bias_measurements_dirs[tag] = tagdir
-=======
             all_bias_measurements[tag] = read_xml_product(
                 join(root_data_folder, args.bias_measurements_head + tag + ".xml"), workdir=root_data_folder)
->>>>>>> 0077b5f2
 
     # Do a loop of reading for each property
     for testing_variant in testing_variant_labels:
