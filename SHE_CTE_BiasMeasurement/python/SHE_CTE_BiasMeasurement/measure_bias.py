--- conflicted
+++ resolved
@@ -110,7 +110,6 @@
 
     for method in mv.estimation_methods:
 
-<<<<<<< HEAD
         if not method == "BFD":
             # do bias measurement for all methods but BFD
             if len(method_shear_statistics_lists[method].g1_statistics_list) >= bootstrap_threshold:
@@ -129,30 +128,6 @@
                 # We have enough data to calculate bootstrap errors
                 g2_bias_measurements = calculate_bootstrap_bias_measurements(
                     method_shear_statistics_lists[method].g2_statistics_list, seed=args.bootstrap_seed)
-=======
-        if len(method_shear_statistics_lists[method].g1_statistics_list) >= bootstrap_threshold:
-            # We have enough data to calculate bootstrap errors
-            if method == "LensMC":
-                for stats in method_shear_statistics_lists[method].g1_statistics_list:
-                    stats.w = 1
-            g1_bias_measurements = calculate_bootstrap_bias_measurements(
-                method_shear_statistics_lists[method].g1_statistics_list, seed=args.bootstrap_seed)
-
-        elif len(method_shear_statistics_lists[method].g1_statistics_list) > 0:
-            # Not enough for bootstrap errors - calculate simply
-            g1_bias_measurements = BiasMeasurements(
-                combine_linregress_statistics(method_shear_statistics_lists[method].g1_statistics_list))
-        else:
-            g1_bias_measurements = None
-
-        if len(method_shear_statistics_lists[method].g2_statistics_list) >= bootstrap_threshold:
-            # We have enough data to calculate bootstrap errors
-            if method == "LensMC":
-                for stats in method_shear_statistics_lists[method].g2_statistics_list:
-                    stats.w = 1
-            g2_bias_measurements = calculate_bootstrap_bias_measurements(
-                method_shear_statistics_lists[method].g2_statistics_list, seed=args.bootstrap_seed)
->>>>>>> d20436a9
 
             elif len(method_shear_statistics_lists[method].g2_statistics_list) > 0:
                 # Not enough for bootstrap errors - calculate simply
@@ -160,6 +135,7 @@
                     combine_linregress_statistics(method_shear_statistics_lists[method].g2_statistics_list))
             else:
                 g2_bias_measurements = None
+
         else:
             # do bias measurement for BFD
             if len(method_shear_statistics_lists[method].bfd_statistics_list) > 0:
