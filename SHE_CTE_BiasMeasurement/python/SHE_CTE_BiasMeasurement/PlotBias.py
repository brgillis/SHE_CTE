--- conflicted
+++ resolved
@@ -5,11 +5,7 @@
     Main program for plotting bias sensitivity
 """
 
-<<<<<<< HEAD
-__updated__ = "2018-11-06"
-=======
-__updated__ = "2018-11-22"
->>>>>>> 98f7a50e
+__updated__ = "2019-01-22"
 
 # Copyright (C) 2012-2020 Euclid Science Ground Segment
 #
@@ -102,11 +98,7 @@
     logger.debug('# Entering SHE_CTE_PlotBias mainMethod()')
     logger.debug('#')
 
-<<<<<<< HEAD
     exec_cmd = get_arguments_string(args, cmd="E-Run SHE_CTE 0.6.9 SHE_CTE_PlotBias",
-=======
-    exec_cmd = get_arguments_string(args, cmd="E-Run SHE_CTE 0.7 SHE_CTE_PlotBias",
->>>>>>> 98f7a50e
                                     store_true=["profile", "debug", "hide", "plot_error", "normed_only", "unnormed_only"])
     logger.info('Execution command for this step:')
     logger.info(exec_cmd)
