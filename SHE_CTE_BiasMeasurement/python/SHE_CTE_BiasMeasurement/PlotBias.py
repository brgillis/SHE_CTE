""" @file PlotBias.py

    Created 19 July 2018

    Main program for plotting bias sensitivity
"""

<<<<<<< HEAD
__updated__ = "2018-08-31"
=======
__updated__ = "2018-08-29"
>>>>>>> 7d1923f4

# Copyright (C) 2012-2020 Euclid Science Ground Segment
#
# This library is free software; you can redistribute it and/or modify it under the terms of the GNU Lesser General
# Public License as published by the Free Software Foundation; either version 3.0 of the License, or (at your option)
# any later version.
#
# This library is distributed in the hope that it will be useful, but WITHOUT ANY WARRANTY; without even the implied
# warranty of MERCHANTABILITY or FITNESS FOR A PARTICULAR PURPOSE. See the GNU Lesser General Public License for more
# details.
#
# You should have received a copy of the GNU Lesser General Public License along with this library; if not, write to
# the Free Software Foundation, Inc., 51 Franklin Street, Fifth Floor, Boston, MA 02110-1301 USA

import argparse
import os

from SHE_CTE_BiasMeasurement import magic_values as mv
from SHE_CTE_BiasMeasurement.plot_bias_measurements import plot_bias_measurements_from_args
from SHE_PPT.logging import getLogger
from SHE_PPT.utility import get_arguments_string
import numpy as np


def defineSpecificProgramOptions():
    """
    @brief
        Defines options for this program.

    @return
        An ArgumentParser.
    """

    logger = getLogger(__name__)

    logger.debug('#')
    logger.debug('# Entering SHE_CTE_PlotBias defineSpecificProgramOptions()')
    logger.debug('#')

    # Set up the command-line arguments
    parser = argparse.ArgumentParser()

    # Input Data
    parser.add_argument('--methods', nargs='*', default=["KSB", "REGAUSS", "MomentsML"],
                        help='Methods to plot bias measurements for.')
    parser.add_argument('--root_data_folder', default="../",
                        help="Folder containing folders which contain bias measurements. Must be either absolute " +
                             "or relative to workdir.")
    parser.add_argument('--data_folder_head', default="workspace_",
                        help="Head of folder names containing bias measurements, minus the E??P??S?? portion.")
    parser.add_argument('--output_file_name_head', default="sensitivity_testing",
                        help="Desired head of filenames for created files.")
    parser.add_argument('--output_format', default="png",
                        help="File format (and extension) of created images.")
    parser.add_argument('--hide', action="store_true",
                        help="If set, will not display plots when they are generated.")

    parser.add_argument('--profile', action='store_true',
                        help='Store profiling data for execution.')

    # Arguments needed by the pipeline runner
    parser.add_argument('--workdir', type=str, default="/home/user/Work/workspace")
    parser.add_argument('--logdir', type=str, default="logs")

    logger.debug('# Exiting SHE_CTE_PlotBias defineSpecificProgramOptions()')

    return parser


def mainMethod(args):
    """
    @brief
        The "main" method for this program, to measure bias.

    @details
        This method is the entry point to the program. In this sense, it is
        similar to a main (and it is why it is called mainMethod()).
    """

    logger = getLogger(__name__)

    logger.debug('#')
    logger.debug('# Entering SHE_CTE_PlotBias mainMethod()')
    logger.debug('#')

    exec_cmd = get_arguments_string(args, cmd="E-Run SHE_CTE 0.6.7 SHE_CTE_PlotBias",
                                    store_true=["profile", "debug", "hide"])
    logger.info('Execution command for this step:')
    logger.info(exec_cmd)

    if args.profile:
        import cProfile
        cProfile.runctx("plot_bias_measurements_from_args(args)", {},
                        {"plot_bias_measurements_from_args": plot_bias_measurements_from_args,
                         "args": args, },
                        filename="plot_bias_measurements.prof")
    else:
        plot_bias_measurements_from_args(args)

    logger.debug('# Exiting SHE_CTE_PlotBias mainMethod()')

    return


def main():
    """
    @brief
        Alternate entry point for non-Elements execution.
    """

    parser = defineSpecificProgramOptions()

    args = parser.parse_args()

    mainMethod(args)

    return


if __name__ == "__main__":
    main()<|MERGE_RESOLUTION|>--- conflicted
+++ resolved
@@ -5,11 +5,7 @@
     Main program for plotting bias sensitivity
 """
 
-<<<<<<< HEAD
 __updated__ = "2018-08-31"
-=======
-__updated__ = "2018-08-29"
->>>>>>> 7d1923f4
 
 # Copyright (C) 2012-2020 Euclid Science Ground Segment
 #
@@ -53,7 +49,7 @@
     parser = argparse.ArgumentParser()
 
     # Input Data
-    parser.add_argument('--methods', nargs='*', default=["KSB", "REGAUSS", "MomentsML"],
+    parser.add_argument('--methods', nargs='*', default=["KSB", "REGAUSS", "MomentsML", "LensMC"],
                         help='Methods to plot bias measurements for.')
     parser.add_argument('--root_data_folder', default="../",
                         help="Folder containing folders which contain bias measurements. Must be either absolute " +
@@ -95,7 +91,7 @@
     logger.debug('# Entering SHE_CTE_PlotBias mainMethod()')
     logger.debug('#')
 
-    exec_cmd = get_arguments_string(args, cmd="E-Run SHE_CTE 0.6.7 SHE_CTE_PlotBias",
+    exec_cmd = get_arguments_string(args, cmd="E-Run SHE_CTE 0.6.8 SHE_CTE_PlotBias",
                                     store_true=["profile", "debug", "hide"])
     logger.info('Execution command for this step:')
     logger.info(exec_cmd)
