--- conflicted
+++ resolved
@@ -5,7 +5,7 @@
     Main program for plotting bias sensitivity
 """
 
-__updated__ = "2018-11-02"
+__updated__ = "2018-11-06"
 
 # Copyright (C) 2012-2020 Euclid Science Ground Segment
 #
@@ -98,13 +98,8 @@
     logger.debug('# Entering SHE_CTE_PlotBias mainMethod()')
     logger.debug('#')
 
-<<<<<<< HEAD
     exec_cmd = get_arguments_string(args, cmd="E-Run SHE_CTE 0.6.9 SHE_CTE_PlotBias",
-                                    store_true=["profile", "debug", "hide"])
-=======
-    exec_cmd = get_arguments_string(args, cmd="E-Run SHE_CTE 0.5 SHE_CTE_PlotBias",
                                     store_true=["profile", "debug", "hide", "plot_error", "normed_only", "unnormed_only"])
->>>>>>> 61d9da82
     logger.info('Execution command for this step:')
     logger.info(exec_cmd)
 
