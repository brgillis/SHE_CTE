--- conflicted
+++ resolved
@@ -5,11 +5,7 @@
     Main program for plotting bias sensitivity
 """
 
-<<<<<<< HEAD
-__updated__ = "2019-04-23"
-=======
-__updated__ = "2019-01-22"
->>>>>>> d9b7f728
+__updated__ = "2019-04-24"
 
 # Copyright (C) 2012-2020 Euclid Science Ground Segment
 #
@@ -27,11 +23,12 @@
 import argparse
 import os
 
+from SHE_PPT.logging import getLogger
+from SHE_PPT.utility import get_arguments_string
+
 import SHE_CTE
 from SHE_CTE_BiasMeasurement import magic_values as mv
 from SHE_CTE_BiasMeasurement.plot_bias_measurements import plot_bias_measurements_from_args
-from SHE_PPT.logging import getLogger
-from SHE_PPT.utility import get_arguments_string
 import numpy as np
 
 
@@ -102,11 +99,7 @@
     logger.debug('# Entering SHE_CTE_PlotBias mainMethod()')
     logger.debug('#')
 
-<<<<<<< HEAD
     exec_cmd = get_arguments_string(args, cmd="E-Run SHE_CTE " + SHE_CTE.__version__ + " SHE_CTE_PlotBias",
-=======
-    exec_cmd = get_arguments_string(args, cmd="E-Run SHE_CTE 0.6.9 SHE_CTE_PlotBias",
->>>>>>> d9b7f728
                                     store_true=["profile", "debug", "hide", "plot_error", "normed_only", "unnormed_only"])
     logger.info('Execution command for this step:')
     logger.info(exec_cmd)
