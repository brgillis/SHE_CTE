""" @file PrintBias.py

    Created 16 July 2018

    Main program for printing out bias of shear estimates
"""

<<<<<<< HEAD
__updated__ = "2019-07-18"
=======
__updated__ = "2019-07-17"
>>>>>>> 3ce37514

# Copyright (C) 2012-2020 Euclid Science Ground Segment
#
# This library is free software; you can redistribute it and/or modify it under the terms of the GNU Lesser General
# Public License as published by the Free Software Foundation; either version 3.0 of the License, or (at your option)
# any later version.
#
# This library is distributed in the hope that it will be useful, but WITHOUT ANY WARRANTY; without even the implied
# warranty of MERCHANTABILITY or FITNESS FOR A PARTICULAR PURPOSE. See the GNU Lesser General Public License for more
# details.
#
# You should have received a copy of the GNU Lesser General Public License along with this library; if not, write to
# the Free Software Foundation, Inc., 51 Franklin Street, Fifth Floor, Boston, MA 02110-1301 USA

import argparse
import os

import SHE_CTE
from SHE_CTE_BiasMeasurement import magic_values as mv
from SHE_PPT import products
from SHE_PPT.file_io import read_xml_product
from SHE_PPT.logging import getLogger
from SHE_PPT.utility import get_arguments_string
import numpy as np


methods = ["BFD",
           "KSB",
           "LensMC",
           "MomentsML",
           "REGAUSS"]


def defineSpecificProgramOptions():
    """
    @brief
        Defines options for this program.

    @return
        An ArgumentParser.
    """

    logger = getLogger(__name__)

    logger.debug('#')
    logger.debug('# Entering SHE_CTE_PrintBias defineSpecificProgramOptions()')
    logger.debug('#')

    parser = argparse.ArgumentParser()

    parser.add_argument('--profile', action='store_true',
                        help='Store profiling data for execution.')

    # Input data
    parser.add_argument('--shear_bias_measurements', type=str,
                        help='Desired name of the output shear bias statistics data product')

    # Arguments needed by the pipeline runner
    parser.add_argument('--workdir', type=str, default=".")
    parser.add_argument('--logdir', type=str, default=".")

    logger.debug('# Exiting SHE_CTE_PrintBias defineSpecificProgramOptions()')

    return parser


def mainMethod(args):
    """
    @brief
        The "main" method for this program, to measure bias.

    @details
        This method is the entry point to the program. In this sense, it is
        similar to a main (and it is why it is called mainMethod()).
    """

    logger = getLogger(__name__)

    logger.debug('#')
    logger.debug('# Entering SHE_CTE_PrintBias mainMethod()')
    logger.debug('#')

    exec_cmd = get_arguments_string(args, cmd="E-Run SHE_CTE " + SHE_CTE.__version__ + " SHE_CTE_PrintBias",
                                    store_true=["profile", "debug"])
    logger.info('Execution command for this step:')
    logger.info(exec_cmd)

    p = read_xml_product(os.path.join(args.workdir, args.shear_bias_measurements), allow_pickled=True)

    for method in methods:

        g1_bias, g2_bias = p.get_method_bias_measurements(method, workdir=args.workdir)

        if g1_bias is None or g2_bias is None:
            logger.warn("No bias measurements available for method " + method)
            continue

        if np.isnan(g1_bias.m) or np.isnan(g2_bias.m) or np.isinf(g1_bias.m) or np.isinf(g2_bias.m):
            logger.warn("Bad bias measurements for method " + method)
            continue

        logger.info('#')
        logger.info('# Bias measurements for method "' + method + '":')
        logger.info('#')

        for bias, label in ((g1_bias, "G1"),
                            (g2_bias, "G2")):
            logger.info(label + " component:")
            logger.info("m = " + str(bias.m) + " +/- " + str(bias.m_err))
            logger.info("c = " + str(bias.c) + " +/- " + str(bias.c_err))

    logger.debug('# Exiting SHE_CTE_PrintBias mainMethod()')

    return


def main():
    """
    @brief
        Alternate entry point for non-Elements execution.
    """

    parser = defineSpecificProgramOptions()

    args = parser.parse_args()

    mainMethod(args)

    return


if __name__ == "__main__":
    main()<|MERGE_RESOLUTION|>--- conflicted
+++ resolved
@@ -5,11 +5,7 @@
     Main program for printing out bias of shear estimates
 """
 
-<<<<<<< HEAD
-__updated__ = "2019-07-18"
-=======
 __updated__ = "2019-07-17"
->>>>>>> 3ce37514
 
 # Copyright (C) 2012-2020 Euclid Science Ground Segment
 #
@@ -101,7 +97,7 @@
 
     for method in methods:
 
-        g1_bias, g2_bias = p.get_method_bias_measurements(method, workdir=args.workdir)
+        g1_bias, g2_bias = p.get_method_bias_measurements(method)
 
         if g1_bias is None or g2_bias is None:
             logger.warn("No bias measurements available for method " + method)
