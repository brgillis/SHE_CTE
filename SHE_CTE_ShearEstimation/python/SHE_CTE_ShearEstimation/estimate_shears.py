--- conflicted
+++ resolved
@@ -44,11 +44,7 @@
 from SHE_PPT.table_utility import is_in_format, table_to_hdu
 from SHE_PPT.utility import hash_any
 from astropy.io import fits
-<<<<<<< HEAD
-
-=======
 from astropy.table import Table
->>>>>>> 964a0406
 import numpy as np
 
 
