""" @file estimate_shears.py

    Created 27 Mar 2017

    Primary execution loop for measuring galaxy shapes from an image file.
"""

<<<<<<< HEAD
__updated__ = "2020-08-26"
=======
__updated__ = "2020-09-01"
>>>>>>> 60c15e59

# Copyright (C) 2012-2020 Euclid Science Ground Segment
#
# This library is free software; you can redistribute it and/or modify it under the terms of the GNU Lesser General
# Public License as published by the Free Software Foundation; either version 3.0 of the License, or (at your option)
# any later version.
#
# This library is distributed in the hope that it will be useful, but WITHOUT ANY WARRANTY; without even the implied
# warranty of MERCHANTABILITY or FITNESS FOR A PARTICULAR PURPOSE. See the GNU Lesser General Public License for more
# details.
#
# You should have received a copy of the GNU Lesser General Public License along with this library; if not, write to
# the Free Software Foundation, Inc., 51 Franklin Street, Fifth Floor, Boston, MA 02110-1301 USA

import copy
import os

from SHE_PPT import flags
from SHE_PPT import magic_values as ppt_mv
from SHE_PPT import mdb
from SHE_PPT import products
from SHE_PPT.file_io import (write_xml_product, get_allowed_filename, get_data_filename,
                             read_listfile, find_file, read_xml_product)
from SHE_PPT.logging import getLogger
from SHE_PPT.pipeline_utility import (AnalysisConfigKeys, CalibrationConfigKeys,
                                      read_config, get_conditional_product)
from SHE_PPT.she_frame_stack import SHEFrameStack
from SHE_PPT.table_formats.mer_final_catalog import tf as mfc_tf
from SHE_PPT.table_formats.she_bfd_moments import initialise_bfd_moments_table, tf as bfdm_tf
from SHE_PPT.table_formats.she_ksb_measurements import initialise_ksb_measurements_table, tf as ksbm_tf
from SHE_PPT.table_formats.she_lensmc_chains import initialise_lensmc_chains_table, tf as lmcc_tf, len_chain
from SHE_PPT.table_formats.she_lensmc_measurements import initialise_lensmc_measurements_table, tf as lmcm_tf
from SHE_PPT.table_formats.she_measurements import tf as sm_tf
from SHE_PPT.table_formats.she_momentsml_measurements import initialise_momentsml_measurements_table, tf as mmlm_tf
from SHE_PPT.table_formats.she_regauss_measurements import initialise_regauss_measurements_table, tf as regm_tf
from SHE_PPT.table_utility import is_in_format, table_to_hdu
from SHE_PPT.utility import hash_any
from astropy.io import fits

import SHE_CTE
from SHE_CTE_ShearEstimation.control_training_data import load_control_training_data
from SHE_CTE_ShearEstimation.galsim_estimate_shear import KSB_estimate_shear, REGAUSS_estimate_shear
from SHE_LensMC.she_measure_shear import fit_frame_stack
from SHE_LensMC.training_data import load_training_data
import numpy as np


logger = getLogger(__name__)

# from SHE_CTE_ShearEstimation.bfd_functions import bfd_measure_moments, bfd_load_training_data # FIXME - uncomment when BFD is integrated
# from SHE_MomentsML.estimate_shear import estimate_shear as
# ML_estimate_shear # FIXME - uncomment when MomentsML is updated to EDEN
# 2.1
loading_methods = {"KSB": load_control_training_data,
                   "REGAUSS": load_control_training_data,
                   "MomentsML": None,
                   "LensMC": load_training_data,
                   # "BFD": bfd_load_training_data} # FIXME - uncomment when BFD is integrated
                   "BFD": None}

estimation_methods = {"KSB": KSB_estimate_shear,
                      "REGAUSS": REGAUSS_estimate_shear,
                      # "MomentsML": ML_estimate_shear, # FIXME - uncomment when MomentsML is updated to EDEN 2.1
                      "MomentsML": None,
                      "LensMC": fit_frame_stack,
                      # "BFD": bfd_measure_moments} # FIXME - uncomment when BFD is integrated
                      "BFD": None}

initialisation_methods = {"KSB": initialise_ksb_measurements_table,
                          "REGAUSS": initialise_regauss_measurements_table,
                          "MomentsML": initialise_momentsml_measurements_table,
                          "LensMC": initialise_lensmc_measurements_table,
                          "BFD": initialise_bfd_moments_table}

table_formats = {"KSB": ksbm_tf,
                 "REGAUSS": regm_tf,
                 "MomentsML": mmlm_tf,
                 "LensMC": lmcm_tf,
                 "BFD": bfdm_tf}

default_chains_method = "LensMC"


def fill_measurements_table_meta(t, mer_final_catalog_products, vis_calibrated_frame_products):
    """ A function to get the Observation ID, Observation Time, Field ID, and Tile IDs from data products
        and add them to a table's meta.
    """

    # Get a list of the tile IDs from the met catalogs
    tile_ids = np.empty_like(mer_final_catalog_products, dtype='<U20')
    for i, mer_final_catalog_product in enumerate(mer_final_catalog_products):
        tile_ids[i] = str(mer_final_catalog_product.Data.TileIndex)

    # Turn the Tile ID list into a spaced string
    tile_id_list = " ".join(tile_ids)

    # Get the observation data from the exposure products

    observation_times = np.empty_like(vis_calibrated_frame_products, dtype='<U40')
    observation_ids = np.empty_like(vis_calibrated_frame_products, dtype='<U20')
    field_ids = np.empty_like(vis_calibrated_frame_products, dtype='<U20')

    for i, vis_calibrated_frame_product in enumerate(vis_calibrated_frame_products):
        observation_times[i] = str(vis_calibrated_frame_product.Data.ObservationDateTime.OBT)
        observation_ids[i] = str(vis_calibrated_frame_product.Data.ObservationSequence.ObservationId)
        field_ids[i] = str(vis_calibrated_frame_product.Data.ObservationSequence.FieldId)

    # Turn the Observation ID list into a spaced string
    observation_id_list = " ".join(observation_ids)

    # Get the most recent observation time
    observation_times.sort()
    observation_time_value = observation_times[-1]

    # Check that all field IDs are the same
    if not (field_ids == field_ids[0]).all():
        # Make a string of the list, but warn about it
        field_id_value = " ".join(field_ids)
        logger.warning("Not all exposures have the same field ID. Found field IDs: " + field_id_value + ". " +
                       "This list will be output to the table headers.")
    else:
        # All are the same, so just report one value
        field_id_value = int(field_ids[0])

    # Update the table's meta with the observation and tile data
    t.meta[sm_tf.m.observation_id] = observation_id_list
    t.meta[sm_tf.m.observation_time] = observation_time_value
    t.meta[sm_tf.m.tile_id] = tile_id_list
    # t.meta[sm_tf.m.field_id] = field_id_value # TODO: Add Field ID as well when it's added to the data model

    return


def estimate_shears_from_args(args, dry_run=False):
    """
    @brief
        Perform shear estimation, given arguments from the command-line.

    @param kwargs <dict>

    @return None
    """

    logger.debug("Entering estimate_shears_from_args")

    # Load in the files in turn

    # Data images - Read in as SHEStack object

    if dry_run:
        dry_label = " mock dry"
    else:
        dry_label = ""

    # Load in the MDB
    if args.mdb is None:
        logger.warning("No MDB file provided as input. Default values will be used where necessary.")
        mdb.init(find_file("WEB/SHE_PPT_8_2/sample_mdb-SC8.xml"))
    elif args.mdb[-5:] == ".json":
        mdb_files = read_listfile(os.path.join(args.workdir, args.mdb))
        mdb.init(mdb_files=mdb_files, path=args.workdir)
    elif args.mdb[-4:] == ".xml":
        mdb.init(mdb_files=args.mdb, path=args.workdir)
    else:
        logger.warning("Unrecognized format for MDB file: " + os.path.splitext(args.mdb)[-1] +
                       ". Expected '.xml' or '.json'. Will attempt to proceed with default values.")

    logger.info("Reading " + dry_label + "data images...")

    data_stack = SHEFrameStack.read(exposure_listfile_filename=args.data_images,
                                    seg_listfile_filename=args.segmentation_images,
                                    stacked_image_product_filename=args.stacked_image,
                                    stacked_seg_product_filename=args.stacked_segmentation_image,
                                    psf_listfile_filename=args.psf_images_and_tables,
                                    detections_listfile_filename=args.detections_tables,
                                    workdir=args.workdir,
                                    object_id_list_product_filename=args.object_ids,
                                    memmap=True,
                                    mode='denywrite')

    # Read in the catalog and exposure data products, which we'll need for updating metadata
    mer_final_catalog_products = []
    for mer_final_catalog_filename in read_listfile(os.path.join(args.workdir, args.detections_tables)):
        mer_final_catalog_products.append(read_xml_product(os.path.join(args.workdir, mer_final_catalog_filename)))

    vis_calibrated_frame_products = []
    for vis_calibrated_frame_filename in read_listfile(os.path.join(args.workdir, args.data_images)):
        vis_calibrated_frame_products.append(read_xml_product(
            os.path.join(args.workdir, vis_calibrated_frame_filename)))

    # Calibration parameters product
    calibration_parameters_prod = get_conditional_product(args.calibration_parameters_product)
    if calibration_parameters_prod is not None and not isinstance(calibration_parameters_prod,
                                                                  products.she_psf_calibration_parameters.dpdShePsfCalibrationParameters):
        raise ValueError("CalibrationParameters product from " + os.path.join(args.workdir, args.calibration_parameters_product)
                         + " is invalid type.")

    # Set up method data filenames

    training_data_filenames = {"KSB": args.ksb_training_data,
                               "REGAUSS": args.regauss_training_data,
                               "MomentsML": args.momentsml_training_data,
                               "LensMC": args.lensmc_training_data,
                               "BFD": args.bfd_training_data}

    # Set up output

    logger.info("Generating shear estimates product...")

    # For the filename, we want to set it up in a subfolder so we don't get too many files
    subfolder_number = os.getpid() % 256
    subfolder_name = "data/s" + str(subfolder_number)

    qualified_subfolder_name = os.path.join(args.workdir, subfolder_name)

    if not os.path.exists(qualified_subfolder_name):
        # Can we create it?
        try:
            os.mkdir(qualified_subfolder_name)
        except Exception as e:
            logger.error("Directory (" + qualified_subfolder_name + ") does not exist and cannot be created.")
            raise e

    # Determine the instance ID to use for the estimates file
    qualified_stacked_image_data_filename = os.path.join(
        args.workdir, get_data_filename(args.stacked_image, workdir=args.workdir))
    with fits.open(qualified_stacked_image_data_filename, mode='denywrite', memmap=True) as f:
        header = f[0].header
        if ppt_mv.model_hash_label in header:
            estimates_instance_id = header[ppt_mv.model_hash_label]
        elif ppt_mv.obs_id_label in header:
            estimates_instance_id = str(header[ppt_mv.obs_id_label])
        else:
            logger.warning("Cannot determine proper instance ID for filenames. Using hash of image header.")
            estimates_instance_id = hash_any(header, format="base64")

        # Fix banned characters in the instance_id, add the pid, and enforce the maximum length
        estimates_instance_id = estimates_instance_id.replace('.', '-').replace('+', '-')
        estimates_instance_id = str(os.getpid()) + "-" + estimates_instance_id
        estimates_instance_id = estimates_instance_id[0:ppt_mv.short_instance_id_maxlen - 4]

    shear_estimates_prod = products.she_measurements.create_dpd_she_measurements(
        BFD_filename=get_allowed_filename("BFD-SHM", estimates_instance_id,
                                          version=SHE_CTE.__version__,
                                          subdir=subfolder_name),
        KSB_filename=get_allowed_filename("KSB-SHM", estimates_instance_id,
                                          version=SHE_CTE.__version__,
                                          subdir=subfolder_name),
        LensMC_filename=get_allowed_filename("LensMC-SHM", estimates_instance_id,
                                             version=SHE_CTE.__version__,
                                             subdir=subfolder_name),
        MomentsML_filename=get_allowed_filename("MomentsML-SHM", estimates_instance_id,
                                                version=SHE_CTE.__version__,
                                                subdir=subfolder_name),
        REGAUSS_filename=get_allowed_filename("REGAUSS-SHM", estimates_instance_id,
                                              version=SHE_CTE.__version__,
                                              subdir=subfolder_name),
        spatial_footprint=os.path.join(args.workdir, args.stacked_image))

    if not dry_run:

        method_shear_estimates = {}

        # Check for methods in the pipeline options
        config_keys_errors = []
        for config_keys in (AnalysisConfigKeys, CalibrationConfigKeys):
            config_keys_determined = False
            try:
                pipeline_config = read_config(args.pipeline_config,
                                              workdir=args.workdir,
                                              config_keys=config_keys)
                config_keys_determined = True
                break
            except ValueError as e:
                if not "Invalid key found in pipeline config file" in e:
                    raise
                config_keys_errors.append(str(e))

        # Raise an error if config file isn't in either format
        if not config_keys_determined:
            error_message = ("Configuration file not in proper format for either Analysis or Calibration config file. " +
                             "Respective exceptions were: ")
            for e in config_keys_errors:
                error_message = error_message + "\n" + e
            raise ValueError(error_message)
        else:
            del config_keys_errors

        # Use methods specified in the command-line first
        if args.methods is not None and len(args.methods) > 0:
            methods = args.methods
        elif config_keys.ES_METHODS.value in pipeline_config:
            methods = pipeline_config[config_keys.ES_METHODS.value].split()
        else:
            # Default to using all methods
            methods = list(estimation_methods.keys())

        # Determine which method we want chains from
        if args.chains_method is not None:
            chains_method = args.methods
        elif config_keys.ES_CHAINS_METHOD.value in pipeline_config:
            chains_method = pipeline_config[config_keys.ES_CHAINS_METHOD.value]
        else:
            # Default to using all methods
            chains_method = default_chains_method

        if not chains_method in methods:
            raise ValueError("chains_method (\"" + str(chains_method) + "\") not in methods to run (" +
                             str(methods) + ").")

        for method in methods:

            logger.info("Estimating shear with method " + method + "...")

            load_training_data = loading_methods[method]

            estimate_shear = estimation_methods[method]

            shear_estimates_filename = shear_estimates_prod.get_method_filename(method)

            if method == chains_method:
                return_chains = True
            else:
                return_chains = False

            hdulist = fits.HDUList()

            try:

                # Check we've supplied a method for it
                if estimate_shear is None:
                    raise NotImplementedError("No shear measurement method supplied for method " + method + ".")

                if load_training_data is not None:
                    training_data_filename = training_data_filenames[method]
                    if training_data_filename == 'None':
                        training_data_filename = None
                    if training_data_filename is None:
                        # Don't raise for KSB, REGAUSS, and LensMC which allow default behaviour here
                        if method not in ("KSB", "LensMC", "REGAUSS"):
                            raise ValueError(
                                "Invalid implementation: No training data supplied for method " + method + ".")
                    training_data = load_training_data(training_data_filename, workdir=args.workdir)
                else:
                    training_data = None

                calibration_data = None

                if calibration_parameters_prod is not None:

                    method_calibration_filename = calibration_parameters_prod.get_method_filename(method)

                    if method_calibration_filename is not None:

                        # For now just leave as handle to fits file
                        calibration_data = fits.open(os.path.join(args.workdir, method_calibration_filename))

                # need to add ids to iterate over

                shear_estimates_results = estimate_shear(data_stack,
                                                         training_data=training_data,
                                                         calibration_data=calibration_data,
                                                         workdir=args.workdir,
                                                         debug=args.debug,
                                                         return_chains=return_chains)

                if return_chains:
                    shear_estimates_table, chains_table = shear_estimates_results

                    chains_data_filename = get_allowed_filename(method.upper() + "-CHAINS", estimates_instance_id,
                                                                version=SHE_CTE.__version__,
                                                                subdir=subfolder_name),

                    chains_table.write(os.path.join(args.workdir, chains_data_filename))

                    chains_prod = products.she_lensmc_chains.create_lensmc_chains_product(chains_data_filename)

                    write_xml_product(chains_prod, os.path.join(args.workdir, args.she_lensmc_chains))
                else:
                    shear_estimates_table = shear_estimates_results

                if not is_in_format(shear_estimates_table, sm_tf):
                    raise ValueError("Invalid implementation: Shear estimation table returned in invalid format " +
                                     "for method " + method + ".")

                # Update the table meta with observation and tile info
                fill_measurements_table_meta(t=shear_estimates_table,
                                             mer_final_catalog_products=mer_final_catalog_products,
                                             vis_calibrated_frame_products=vis_calibrated_frame_products)

                hdulist.append(table_to_hdu(shear_estimates_table))

                # Cleanup loaded data for this method
                del training_data, calibration_data

            except Exception as e:

                if isinstance(e, NotImplementedError) or (isinstance(e, ValueError) and
                                                          "Invalid implementation:" in str(e)):
                    logger.warning(str(e))
                else:
                    logger.warning("Failsafe exception block triggered with exception: " + str(e))

                hdulist = fits.HDUList()

                # Create an empty estimates table
                shear_estimates_table = initialisation_methods[method]()
                tf = table_formats[method]

                for r in range(len(data_stack.detections_catalogue[mfc_tf.ID])):

                    # Fill it with NaN measurements and 1e99 errors

                    shear_estimates_table.add_row({tf.ID: data_stack.detections_catalogue[mfc_tf.ID][r],
                                                   tf.g1: np.NaN,
                                                   tf.g2: np.NaN,
                                                   tf.g1_err: 1e99,
                                                   tf.g2_err: 1e99,
                                                   tf.g1g2_covar: np.NaN,
                                                   tf.fit_class: 2,
                                                   tf.fit_flags: flags.flag_unclassified_failure,
                                                   tf.ra: data_stack.detections_catalogue[mfc_tf.gal_x_world][r],
                                                   tf.dec: data_stack.detections_catalogue[mfc_tf.gal_y_world][r], })

                hdulist.append(table_to_hdu(shear_estimates_table))

                if return_chains:
                    chains_data_filename = get_allowed_filename(method.upper() + "-CHAINS", estimates_instance_id,
                                                                version=SHE_CTE.__version__,
                                                                subdir=subfolder_name)

                    # Create an empty chains table
                    chains_table = initialise_lensmc_chains_table(optional_columns=[lmcc_tf.ra, lmcc_tf.dec])

                    for r in range(len(data_stack.detections_catalogue[mfc_tf.ID])):

                        # Fill it with NaN measurements and 1e99 errors

                        chains_table.add_row({lmcc_tf.ID: data_stack.detections_catalogue[mfc_tf.ID][r],
                                              lmcc_tf.g1: [np.NaN] * len_chain,
                                              lmcc_tf.g2: [np.NaN] * len_chain,
                                              lmcc_tf.fit_flags: flags.flag_unclassified_failure,
                                              lmcc_tf.ra: [data_stack.detections_catalogue[mfc_tf.gal_x_world][r]] * len_chain,
                                              lmcc_tf.dec: [data_stack.detections_catalogue[mfc_tf.gal_y_world][r]] * len_chain, })

                    chains_table.write(os.path.join(args.workdir, chains_data_filename))

                    chains_prod = products.she_lensmc_chains.create_lensmc_chains_product(chains_data_filename)

                    write_xml_product(chains_prod, os.path.join(args.workdir, args.she_lensmc_chains))

            method_shear_estimates[method] = shear_estimates_table

            # Output the shear estimates
            hdulist.writeto(os.path.join(args.workdir, shear_estimates_filename), overwrite=True)

    else:  # Dry run

        for method in methods:

            filename = shear_estimates_prod.get_method_filename(method)

            hdulist = fits.HDUList()

            shear_estimates_table = initialisation_methods[method]()

            shm_hdu = table_to_hdu(shear_estimates_table)
            hdulist.append(shm_hdu)

            hdulist.writeto(os.path.join(args.workdir, filename), overwrite=True)

    # If we're not using all methods, don't write unused ones in the product
    for method in estimation_methods:
        if method not in methods:
            shear_estimates_prod.set_method_filename(method, None)

    write_xml_product(shear_estimates_prod, args.shear_estimates_product, workdir=args.workdir)

    logger.info("Finished shear estimation.")

    logger.debug("# Exiting estimate_shears_from_args() successfully.")

    return<|MERGE_RESOLUTION|>--- conflicted
+++ resolved
@@ -5,11 +5,7 @@
     Primary execution loop for measuring galaxy shapes from an image file.
 """
 
-<<<<<<< HEAD
-__updated__ = "2020-08-26"
-=======
-__updated__ = "2020-09-01"
->>>>>>> 60c15e59
+__updated__ = "2020-09-03"
 
 # Copyright (C) 2012-2020 Euclid Science Ground Segment
 #
