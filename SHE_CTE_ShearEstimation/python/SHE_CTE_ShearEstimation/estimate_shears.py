--- conflicted
+++ resolved
@@ -23,13 +23,9 @@
 import copy
 import os
 
-<<<<<<< HEAD
 from SHE_CTE_ShearEstimation import magic_values as mv
 from SHE_CTE_ShearEstimation.bfd_functions import bfd_measure_moments, bfd_perform_integration, bfd_load_training_data
-=======
 import SHE_CTE
-from SHE_CTE_ShearEstimation.bfd_measure_moments import bfd_measure_moments, bfd_perform_integration
->>>>>>> c67399c2
 from SHE_CTE_ShearEstimation.control_training_data import load_control_training_data
 from SHE_CTE_ShearEstimation.galsim_estimate_shear import KSB_estimate_shear, REGAUSS_estimate_shear
 from SHE_LensMC.SHE_measure_shear import fit_frame_stack
@@ -55,13 +51,9 @@
 loading_methods = {"KSB": load_control_training_data,
                    "REGAUSS": load_control_training_data,
                    "MomentsML": None,
-<<<<<<< HEAD
-                   "LensMC": None,
+                   "LensMC": load_control_training_data,
                    "BFD": bfd_load_training_data}
-=======
-                   "LensMC": load_control_training_data,
-                   "BFD": None}
->>>>>>> c67399c2
+
 
 estimation_methods = {"KSB": KSB_estimate_shear,
                       "REGAUSS": REGAUSS_estimate_shear,
@@ -302,14 +294,10 @@
             hdulist.writeto(os.path.join(args.workdir, shear_estimates_filename), clobber=True)
             
             if method == 'BFD':
-<<<<<<< HEAD
-                bfd_perform_integration(target_file=os.path.join(args.workdir, shear_estimates_filename),template_file=bfd_training_data)
-=======
                 try:
-                    bfd_perform_integration(os.path.join(args.workdir, shear_estimates_filename))
+                    bfd_perform_integration(target_file=os.path.join(args.workdir, shear_estimates_filename),template_file=bfd_training_data)
                 except Exception as e:
                     logger.warn("Failsafe exception block triggered with exception: " + str(e))
->>>>>>> c67399c2
 
     else:  # Dry run
 
