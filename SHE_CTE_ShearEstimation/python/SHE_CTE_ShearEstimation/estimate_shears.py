""" @file estimate_shears.py

    Created 27 Mar 2017

    Primary execution loop for measuring galaxy shapes from an image file.
"""

<<<<<<< HEAD
__updated__ = "2018-08-31"
=======
__updated__ = "2018-10-15"
>>>>>>> 2b9bde0e

# Copyright (C) 2012-2020 Euclid Science Ground Segment
#
# This library is free software; you can redistribute it and/or modify it under the terms of the GNU Lesser General
# Public License as published by the Free Software Foundation; either version 3.0 of the License, or (at your option)
# any later version.
#
# This library is distributed in the hope that it will be useful, but WITHOUT ANY WARRANTY; without even the implied
# warranty of MERCHANTABILITY or FITNESS FOR A PARTICULAR PURPOSE. See the GNU Lesser General Public License for more
# details.
#
# You should have received a copy of the GNU Lesser General Public License along with this library; if not, write to
# the Free Software Foundation, Inc., 51 Franklin Street, Fifth Floor, Boston, MA 02110-1301 USA
import pdb
import os

<<<<<<< HEAD
from astropy.io import fits

=======
>>>>>>> 2b9bde0e
from SHE_CTE_ShearEstimation import magic_values as mv
from SHE_CTE_ShearEstimation.bfd_measure_moments import bfd_measure_moments, bfd_perform_integration
from SHE_CTE_ShearEstimation.control_training_data import load_control_training_data
from SHE_CTE_ShearEstimation.galsim_estimate_shear import KSB_estimate_shear, REGAUSS_estimate_shear
from SHE_LensMC.SHE_measure_shear import fit_frame_stack
from SHE_MomentsML.estimate_shear import estimate_shear as ML_estimate_shear
from SHE_PPT import magic_values as ppt_mv
from SHE_PPT import products
from SHE_PPT.file_io import (read_xml_product, write_xml_product, get_allowed_filename, get_data_filename)
from SHE_PPT.logging import getLogger
from SHE_PPT.pipeline_utility import read_config
from SHE_PPT.she_frame_stack import SHEFrameStack
from SHE_PPT.table_formats.bfd_moments import initialise_bfd_moments_table, tf as setf_bfd
from SHE_PPT.table_formats.detections import tf as detf
from SHE_PPT.table_formats.shear_estimates import initialise_shear_estimates_table, tf as setf
from SHE_PPT.table_utility import is_in_format, table_to_hdu
from SHE_PPT.utility import hash_any
<<<<<<< HEAD

=======
from astropy.io import fits
>>>>>>> 2b9bde0e
import numpy as np


loading_methods = {"KSB": load_control_training_data,
                   "REGAUSS": load_control_training_data,
                   "MomentsML": None,
                   "LensMC": None,
                   "BFD": None}

estimation_methods = {"KSB": KSB_estimate_shear,
                      "REGAUSS": REGAUSS_estimate_shear,
                      "MomentsML": ML_estimate_shear,
                      "LensMC": fit_frame_stack,
                      "BFD": bfd_measure_moments}

methods_key = "SHE_CTE_EstimateShear_methods"


def estimate_shears_from_args(args, dry_run=False):
    """
    @brief
        Perform shear estimation, given arguments from the command-line.

    @param kwargs <dict>

    @return None
    """

    logger = getLogger(__name__)

    logger.debug("Entering estimate_shears_from_args")

    # Load in the files in turn

    # Data images - Read in as SHEStack object

    if dry_run:
        dry_label = " mock dry"
    else:
        dry_label = ""

    logger.info("Reading " + dry_label + "data images...")

    data_stack = SHEFrameStack.read(exposure_listfile_filename=args.data_images,
                                    seg_listfile_filename=args.segmentation_images,
                                    stacked_image_product_filename=args.stacked_image,
                                    stacked_seg_filename=args.stacked_segmentation_image,
                                    psf_listfile_filename=args.psf_images_and_tables,
                                    detections_listfile_filename=args.detections_tables,
                                    workdir=args.workdir,
                                    clean_detections=True,
                                    apply_sc3_fix=False)

    # Calibration parameters product

    if args.calibration_parameters_product is not None:

        logger.info("Reading " + dry_label + "calibration parameters...")

        calibration_parameters_prod = read_xml_product(os.path.join(args.workdir, args.calibration_parameters_product))
        if not isinstance(calibration_parameters_prod, products.calibration_parameters.DpdSheCalibrationParametersProduct):
            raise ValueError("CalibrationParameters product from " + os.path.join(args.workdir, args.calibration_parameters_product)
                             + " is invalid type.")

    else:
        calibration_parameters_prod = None

    # Set up method data filenames

    training_data_filenames = {"KSB": args.ksb_training_data,
                               "REGAUSS": args.regauss_training_data,
                               "MomentsML": args.momentsml_training_data,
                               "LensMC": args.lensmc_training_data,
                               "BFD": args.bfd_training_data}

    # Set up output

    logger.info("Generating shear estimates product...")

    # Determine the instance ID to use for the estimates file
    qualified_stacked_image_data_filename = os.path.join(
        args.workdir, get_data_filename(args.stacked_image, workdir=args.workdir))
    with fits.open(qualified_stacked_image_data_filename, mode='denywrite', memmap=True) as f:
        header = f[0].header
        if ppt_mv.model_hash_label in header:
            estimates_instance_id = header[ppt_mv.model_hash_label][0:ppt_mv.short_instance_id_maxlen]
        elif ppt_mv.field_id_label in header:
            estimates_instance_id = header[ppt_mv.field_id_label][0:ppt_mv.short_instance_id_maxlen]
        else:
            logger.warn("Cannot determine proper instance ID for filenames. Using hash of stacked image header.")
            estimates_instance_id = hash_any(header, format="base64", max_length=ppt_mv.short_instance_id_maxlen)

    shear_estimates_prod = products.shear_estimates.create_shear_estimates_product(
        BFD_filename=get_allowed_filename("BFD-SHM", estimates_instance_id),
        KSB_filename=get_allowed_filename("KSB-SHM", estimates_instance_id),
        LensMC_filename=get_allowed_filename("LensMC-SHM", estimates_instance_id),
        MomentsML_filename=get_allowed_filename("MomentsML-SHM", estimates_instance_id),
        REGAUSS_filename=get_allowed_filename("REGAUSS-SHM", estimates_instance_id))

    if not dry_run:

        method_shear_estimates = {}

        # Check for methods in the pipeline options
        pipeline_config = read_config(args.pipeline_config, workdir=args.workdir)

        if pipeline_config is None:
            pipeline_config = {}

        if methods_key in pipeline_config:
            methods = pipeline_config[methods_key].split()
        else:
            methods = args.methods

        # If no methods are specified, use all
        if len(methods) == 0:
            methods = list(estimation_methods.keys())

        for method in methods:

            logger.info("Estimating shear with method " + method + "...")

            load_training_data = loading_methods[method]

            estimate_shear = estimation_methods[method]

            shear_estimates_filename = shear_estimates_prod.get_method_filename(method)

            hdulist = fits.HDUList()

            try:

                # Check we've supplied a method for it
                if estimate_shear is None:
                    raise NotImplementedError("No shear measurement method supplied for method " + method + ".")

                if load_training_data is not None:
                    training_data_filename = training_data_filenames[method]
                    if training_data_filename == 'None':
                        training_data_filename = None
                    if training_data_filename is None:
                        # Don't raise for KSB, REGAUSS, and LensMC which allow default behaviour here
                        if method not in ("KSB", "LensMC", "REGAUSS"):
                            raise ValueError(
                                "Invalid implementation: No training data supplied for method " + method + ".")
                    training_data = load_training_data(training_data_filename, workdir=args.workdir)

                else:
                    training_data = None

                calibration_data = None

                if calibration_parameters_prod is not None:

                    method_calibration_filename = calibration_parameters_prod.get_method_filename(method)

                    if method_calibration_filename is not None:

                        # For now just leave as handle to fits file
                        calibration_data = fits.open(os.path.join(args.workdir, method_calibration_filename))

                shear_estimates_table = estimate_shear(data_stack,
                                                       training_data=training_data,
                                                       calibration_data=calibration_data,
                                                       workdir=args.workdir,
                                                       debug=args.debug)

                if not (is_in_format(shear_estimates_table, setf) or is_in_format(shear_estimates_table, setf_bfd)):
                    raise ValueError("Invalid implementation: Shear estimation table returned in invalid format " +
                                     "for method " + method + ".")

                hdulist.append(table_to_hdu(shear_estimates_table))

                # Cleanup loaded data for this method
                del training_data, calibration_data

            except Exception as e:

                if isinstance(e, NotImplementedError) or (isinstance(e, ValueError) and
                                                          "Invalid implementation:" in str(e)):
                    logger.warn(str(e))
                else:
                    logger.warn("Failsafe exception block triggered with exception: " + str(e))

                hdulist = fits.HDUList()

                # Create an empty estimates table
                shear_estimates_table = initialise_shear_estimates_table()

                for r in range(len(data_stack.detections_catalogue[detf.ID])):

                    # Fill it with NaN measurements and 1e99 errors

                    shear_estimates_table.add_row({setf.ID: data_stack.detections_catalogue[detf.ID][r],
                                                   setf.g1: np.NaN,
                                                   setf.g2: np.NaN,
                                                   setf.g1_err: 1e99,
                                                   setf.g2_err: 1e99,
                                                   setf.g1g2_covar: np.NaN,
                                                   setf.re: np.NaN,
                                                   setf.snr: np.NaN,
                                                   setf.x_world: data_stack.detections_catalogue[detf.gal_x_world][r],
                                                   setf.y_world: data_stack.detections_catalogue[detf.gal_y_world][r], })

                hdulist.append(table_to_hdu(shear_estimates_table))

            method_shear_estimates[method] = shear_estimates_table

            # Output the shear estimates
            hdulist.writeto(os.path.join(args.workdir, shear_estimates_filename), clobber=True)

            if method == 'BFD':
                bfd_perform_integration(os.path.join(args.workdir, shear_estimates_filename))

    else:  # Dry run

        for filename in shear_estimates_prod.get_all_filenames():

            hdulist = fits.HDUList()

            shm_hdu = table_to_hdu(initialise_shear_estimates_table())
            hdulist.append(shm_hdu)

            hdulist.writeto(os.path.join(args.workdir, filename), clobber=True)

    # If we're not using all methods, don't write unused ones in the product
    for method in estimation_methods:
        if method not in methods:
            shear_estimates_prod.set_method_filename(method, None)

    write_xml_product(shear_estimates_prod,
                      os.path.join(args.workdir, args.shear_estimates_product))

    logger.info("Finished shear estimation.")

    return<|MERGE_RESOLUTION|>--- conflicted
+++ resolved
@@ -5,11 +5,8 @@
     Primary execution loop for measuring galaxy shapes from an image file.
 """
 
-<<<<<<< HEAD
-__updated__ = "2018-08-31"
-=======
 __updated__ = "2018-10-15"
->>>>>>> 2b9bde0e
+
 
 # Copyright (C) 2012-2020 Euclid Science Ground Segment
 #
@@ -26,11 +23,8 @@
 import pdb
 import os
 
-<<<<<<< HEAD
 from astropy.io import fits
 
-=======
->>>>>>> 2b9bde0e
 from SHE_CTE_ShearEstimation import magic_values as mv
 from SHE_CTE_ShearEstimation.bfd_measure_moments import bfd_measure_moments, bfd_perform_integration
 from SHE_CTE_ShearEstimation.control_training_data import load_control_training_data
@@ -48,11 +42,7 @@
 from SHE_PPT.table_formats.shear_estimates import initialise_shear_estimates_table, tf as setf
 from SHE_PPT.table_utility import is_in_format, table_to_hdu
 from SHE_PPT.utility import hash_any
-<<<<<<< HEAD
-
-=======
-from astropy.io import fits
->>>>>>> 2b9bde0e
+
 import numpy as np
 
 
