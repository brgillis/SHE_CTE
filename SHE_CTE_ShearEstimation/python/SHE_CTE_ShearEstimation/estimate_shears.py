--- conflicted
+++ resolved
@@ -20,16 +20,7 @@
 
 import os
 from os.path import join
-<<<<<<< HEAD
-from astropy.io import fits
-
-from SHE_CTE_ShearEstimation import magic_values as mv
-from SHE_CTE_ShearEstimation.galsim_estimate_shear import KSB_estimate_shear, REGAUSS_estimate_shear
-from SHE_CTE_ShearEstimation.bfd_measure_moments import bfd_measure_moments
-from SHE_LensMC.SHE_measure_shear import fit_frame_stack
-=======
-
->>>>>>> 9900c565
+
 from SHE_PPT import products
 from SHE_PPT.file_io import (read_xml_product, write_xml_product, get_allowed_filename, get_instance_id,
                              get_data_filename)
