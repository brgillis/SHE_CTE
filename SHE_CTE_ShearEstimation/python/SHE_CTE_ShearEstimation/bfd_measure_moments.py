""" @file bfd_measure_moments.py

    Created September 7, 2017

    Provides functions to measure the BFD moments of galaxies

    ---------------------------------------------------------------------

    Copyright (C) 2012-2020 Euclid Science Ground Segment      
       
    This library is free software; you can redistribute it and/or modify it under the terms of the GNU Lesser General    
    Public License as published by the Free Software Foundation; either version 3.0 of the License, or (at your option)    
    any later version.    
       
    This library is distributed in the hope that it will be useful, but WITHOUT ANY WARRANTY; without even the implied    
    warranty of MERCHANTABILITY or FITNESS FOR A PARTICULAR PURPOSE. See the GNU Lesser General Public License for more    
    details.    
       
    You should have received a copy of the GNU Lesser General Public License along with this library; if not, write to    
    the Free Software Foundation, Inc., 51 Franklin Street, Fifth Floor, Boston, MA 02110-1301 USA
"""

from math import sqrt
<<<<<<< HEAD
import numpy as np
import subprocess

from ElementsKernel.Auxiliary import getAuxiliaryPath
=======
>>>>>>> d20436a9

from SHE_PPT.logging import getLogger
from SHE_PPT.magic_values import scale_label, stamp_size_label
from SHE_PPT.noise import get_var_ADU_per_pixel
from SHE_PPT.she_image import SHEImage
from SHE_PPT.table_formats.bfd_moments import initialise_bfd_moments_table, tf as setf
from SHE_PPT.table_formats.detections import tf as detf
from SHE_PPT.table_formats.psf import tf as pstf

from SHE_CTE_ShearEstimation import magic_values as mv
import numpy as np


# from SHE_BFD_CalculateMoments import bfd
# from SHE_BFD_CalculateMoments.return_moments import get_bfd_info, load_bfd_configuration
bfd = None
get_bfd_info = None
load_bfd_configuration = None

stamp_size=128 # hardcoded for now
x_buffer = -5
y_buffer = -5

def bfd_measure_moments( data_stack, training_data, calibration_data, workdir,debug=False):
    # not using training data or calibration data yet

    logger = getLogger(__name__)
    logger.debug("Entering measuring BFD moments")

    # get configuration info
    config_data = load_bfd_configuration()
#    config_data = load_bfd_configuration(mode='training')
    # initialize the table
    if config_data['isTarget'] == True:
        bfd_moments_table = initialise_bfd_moments_table(optional_columns= \
                                                         [setf.bfd_moments,
                                                          setf.bfd_cov_even,
                                                          setf.bfd_cov_odd,
                                                          setf.bfd_pqr])

        bfd_moments_table.meta['WT_N'] = config_data['WEIGHT']['N']
        bfd_moments_table.meta['WT_SIGMA'] = config_data['WEIGHT']['SIGMA']
        nlost=0
    else:
        bfd_moments_table = initialise_bfd_moments_table(optional_columns= \
                                                         [setf.bfd_moments,
                                                          setf.bfd_deriv_moments_dg1,
                                                          setf.bfd_deriv_moments_dg2,
                                                          setf.bfd_deriv_moments_dmu,
                                                          setf.bfd_2ndderiv_moments_dg1dg1,
                                                          setf.bfd_2ndderiv_moments_dg1dg2,
                                                          setf.bfd_2ndderiv_moments_dg2dg2,
                                                          setf.bfd_2ndderiv_moments_dg1dmu,
                                                          setf.bfd_2ndderiv_moments_dg2dmu,
                                                          setf.bfd_2ndderiv_moments_dmudmu,
                                                          setf.bfd_template_weight,
                                                          setf.bfd_jsuppress])


        bfd_moments_table.meta['WT_N'] = config_data['WEIGHT']['N']
        bfd_moments_table.meta['WT_SIGMA'] = config_data['WEIGHT']['SIGMA']    
        bfd_moments_table.meta['T_SNMIN'] = config_data['TEMPLATE']['TMPL_SN_MIN']
        bfd_moments_table.meta['T_SIGXY'] = config_data['TEMPLATE']['TMPL_SIGMA_XY']
        bfd_moments_table.meta['T_SIGFLX'] = config_data['TEMPLATE']['TMPL_SIGMA_FLUX']
        bfd_moments_table.meta['T_SIGSTP'] = config_data['TEMPLATE']['TMPL_SIGMA_STEP']
        bfd_moments_table.meta['T_SIGMAX'] = config_data['TEMPLATE']['TMPL_SIGMA_MAX']
        bfd_moments_table.meta['T_XYMAX'] = config_data['TEMPLATE']['TMPL_XY_MAX']

    # define pixel scales
    if scale_label in data_stack.stacked_image.header:
        stacked_gal_scale = data_stack.stacked_image.header[scale_label]
    else:
        stacked_gal_scale = 0.1
        
    if scale_label in data_stack.exposures[0].detectors[1,1].header:
        gal_scale = data_stack.exposures[0].detectors[1,1].header[scale_label]
    else:
        gal_scale = 0.1
        
    if scale_label in data_stack.exposures[0].psf_data_hdulist[2].header:
        psf_scale = data_stack.exposures[0].psf_data_hdulist[2].header[scale_label]
    else:
        psf_scale = 0.02
    cnt=0
    # Loop over galaxies and get an estimate for each one
    for row in data_stack.detections_catalogue:
        
        gal_id = row[detf.ID]
        gal_x_world = row[detf.gal_x_world]
        gal_y_world = row[detf.gal_y_world]
        
        # Get a stack of the galaxy images
        gal_stamp_stack = data_stack.extract_stamp_stack(x_world=gal_x_world,
                                                         y_world=gal_y_world,
                                                         width=stamp_size,
                                                         x_buffer=x_buffer,
                                                         y_buffer=y_buffer)
        
        # If there's no data for this galaxy, don't add it to the catalogue at all
        if gal_stamp_stack.is_empty():
            continue

        # Get stacks of the psf images
        bulge_psf_stack, disk_psf_stack = data_stack.extract_psf_stacks(gal_id=gal_id,
                                                                        make_stacked_psf=True,)

        # pull out images, sky variance, and wcs
        stacked_gal_stamp = gal_stamp_stack.stacked_image
        stacked_bulge_psf_stamp = bulge_psf_stack.stacked_image
        stacked_disk_psf_stamp = disk_psf_stack.stacked_image

        stacked_gal_image=stacked_gal_stamp.data
        stacked_psf_image=stacked_bulge_psf_stamp.data
        # FIX? what are units?
        sky_var = float(np.square(stacked_gal_stamp.noisemap.transpose()).mean())  # Galsim requires single float here
        # setup WCS with world and pixel coord of fixed point (nominal gal center)
        uvgal=(0.,0.) # define center as 0,0 (gal_x_world,gal_y_world) 
        xygal = np.array(stacked_gal_stamp.world2pix(gal_x_world,gal_y_world)) 
        transformation_matrix=stacked_gal_stamp.get_pix2world_transformation(xygal[0],xygal[1])*3600. 
        duv_dxy=np.array( [ [transformation_matrix[0,0],transformation_matrix[0,1]],
                            [transformation_matrix[1,0],transformation_matrix[1,1]] ] )

        wcs=bfd.WCS(duv_dxy,xyref=xygal,uvref=uvgal)

        bfd_info = get_bfd_info(stacked_gal_image,
                                stacked_psf_image,
                                stacked_gal_scale,
                                psf_scale,
                                sky_var, 
                                gal_id,
                                wcs,
                                config_data)

        if config_data['isTarget']==True:
            if bfd_info.lost:
                nlost+=1
            else:
                cov_even=[]
                for i in range(5):
                    cov_even=np.append(cov_even,bfd_info.cov_even[i,i:5])

                cov_odd=np.append(bfd_info.cov_odd[0,0:2],bfd_info.cov_odd[1,1:2])
                bfd_info.x+=gal_x_world
                bfd_info.y+=gal_y_world
                # Add this row to the estimates table
                bfd_moments_table.add_row({ setf.ID : gal_id,
                                            setf.bfd_moments :bfd_info.m,
                                            setf.x_world : bfd_info.x,
                                            setf.y_world : bfd_info.y,
                                            setf.bfd_cov_even : cov_even,
                                            setf.bfd_cov_odd : cov_odd})

        else:

            if (bfd_info.template_lost==False) & (cnt < 220):
                for i, tmpl in enumerate(bfd_info.templates):
                    bfd_info.get_template(i)
                    bfd_moments_table.add_row({setf.ID:gal_id,
                                               setf.x_world:0.0,
                                               setf.y_world:0.0,
                                               setf.bfd_moments:bfd_info.m,
                                               setf.bfd_deriv_moments_dg1:bfd_info.dm_dg1,
                                               setf.bfd_deriv_moments_dg2:bfd_info.dm_dg2,
                                               setf.bfd_deriv_moments_dmu:bfd_info.dm_dmu,
                                               setf.bfd_2ndderiv_moments_dg1dg1:bfd_info.d2m_dg1dg1,
                                               setf.bfd_2ndderiv_moments_dg1dg2:bfd_info.d2m_dg1dg2,
                                               setf.bfd_2ndderiv_moments_dg2dg2:bfd_info.d2m_dg2dg2,
                                               setf.bfd_2ndderiv_moments_dg1dmu:bfd_info.d2m_dg1dmu,
                                               setf.bfd_2ndderiv_moments_dg2dmu:bfd_info.d2m_dg2dmu,
                                               setf.bfd_2ndderiv_moments_dmudmu:bfd_info.d2m_dmudmu,
                                               setf.bfd_jsuppress:bfd_info.jsuppression,
                                               setf.bfd_template_weight:bfd_info.weight})
        cnt+=1
        if config_data['isTarget'] == True:
            bfd_moments_table.meta['NLOST'] = nlost

    logger.debug("Exiting BFD_measure_moments")


    return bfd_moments_table # No MCMC chains for this method

def bfd_perform_integration(targetfile, templatefile=None):

    logger = getLogger(mv.logger_name)
    logger.debug("Entering BFD integration")

    if templatefile is None:
        templatefile=getAuxiliaryPath("templateall.fits")

    sn1=8
    sn2=30

    call=["E-Run","SHE_BFD", "0.3","boostTest","--targetFile", targetfile, "--templateFile", templatefile, "--selectSN",str(sn1)+"," + str(sn2)]
    returncode=subprocess.run(call,stdout=subprocess.PIPE,stderr=subprocess.PIPE)

    logger.debug(returncode.stdout)
    logger.debug(returncode.stderr)

    logger.debug("Exiting BFD integration")
    
    return<|MERGE_RESOLUTION|>--- conflicted
+++ resolved
@@ -21,13 +21,11 @@
 """
 
 from math import sqrt
-<<<<<<< HEAD
 import numpy as np
 import subprocess
 
 from ElementsKernel.Auxiliary import getAuxiliaryPath
-=======
->>>>>>> d20436a9
+
 
 from SHE_PPT.logging import getLogger
 from SHE_PPT.magic_values import scale_label, stamp_size_label
@@ -38,7 +36,7 @@
 from SHE_PPT.table_formats.psf import tf as pstf
 
 from SHE_CTE_ShearEstimation import magic_values as mv
-import numpy as np
+
 
 
 # from SHE_BFD_CalculateMoments import bfd
