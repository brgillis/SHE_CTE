""" @file bfd_measure_moments.py

    Created September 7, 2017

    Provides functions to measure the BFD moments of galaxies

    ---------------------------------------------------------------------

    Copyright (C) 2012-2020 Euclid Science Ground Segment      
       
    This library is free software; you can redistribute it and/or modify it under the terms of the GNU Lesser General    
    Public License as published by the Free Software Foundation; either version 3.0 of the License, or (at your option)    
    any later version.    
       
    This library is distributed in the hope that it will be useful, but WITHOUT ANY WARRANTY; without even the implied    
    warranty of MERCHANTABILITY or FITNESS FOR A PARTICULAR PURPOSE. See the GNU Lesser General Public License for more    
    details.    
       
    You should have received a copy of the GNU Lesser General Public License along with this library; if not, write to    
    the Free Software Foundation, Inc., 51 Franklin Street, Fifth Floor, Boston, MA 02110-1301 USA
"""

from math import sqrt
import numpy as np
import pdb
from SHE_CTE_ShearEstimation import magic_values as mv
from SHE_PPT.noise import get_var_ADU_per_pixel
from SHE_PPT.shear_utility import get_g_from_e
from SHE_PPT.logging import getLogger
from SHE_PPT.magic_values import scale_label, stamp_size_label
from SHE_PPT.she_image import SHEImage
from SHE_PPT.table_formats.detections import tf as detf
from SHE_PPT.table_formats.psf import tf as pstf
from SHE_PPT.table_formats.bfd_moments import initialise_bfd_moments_table, tf as setf

from SHE_BFD_CalculateMoments import bfd
from SHE_BFD_CalculateMoments.return_moments import get_bfd_info, bfd_load_configuration



<<<<<<< HEAD
def bfd_measure_moments( data_stack, training_data, calibration_data, workdir):
    # not using training data or calibration data yet
=======
def get_bfd_moment_calculator(gal_stamp, psf_stamp, sky_var, method_data):

    logger = getLogger(mv.logger_name)
    logger.debug("Entering get_bfd_moment_calculator")
    
    # create wt function - eventually get from method_data
    wt = bfd.KSigmaWeight(**method_data['WEIGHT'])
    center = np.array(gal_stamp.data.shape)/2.
    kdata = bfd.simpleImageTEST(gal_stamp.data,center,psf_stamp.data,\
                                pixel_scale=gal_stamp.header[scale_label],\
                                psf_pixel_scale=psf_stamp.header[scale_label],\
                                convolve_psf_with_pixel=True,\
                                pixel_noise=np.sqrt(sky_var))

    mc = bfd.MomentCalculator(kdata,wt)



    logger.debug("Exiting get_bfd_moment_calculator")
    
    return mc



def bfd_measure_moments( data_stack, method_data=None, debug=False, *args, **kwargs ):
>>>>>>> b885efa4

    logger = getLogger(mv.logger_name)
    logger.debug("Entering measuring BFD moments")

    # get configuration info
    config_data = bfd_load_configuration()
    
    # initialize the table
    if config_data['isTarget'] == True:
        bfd_moments_table = initialise_bfd_moments_table(detection_tables[0],
                                                         optional_columns= \
                                                         [setf.bfd_moments,
                                                          setf.bfd_cov_even,
                                                          setf.bfd_cov_odd,
                                                          setf.bfd_pqr])

        bfd_moments_table.meta['WT_N'] = config_data['WEIGHT']['N']
        bfd_moments_table.meta['WT_SIGMA'] = config_data['WEIGHT']['SIGMA']
        nlost=0
    else:
        bfd_moments_table = initialise_bfd_moments_table(detection_tables[0],
                                                         optional_columns= \
                                                         [setf.bfd_moments,
                                                          setf.bfd_deriv_moments_dg1,
                                                          setf.bfd_deriv_moments_dg2,
                                                          setf.bfd_deriv_moments_dmu,
                                                          setf.bfd_2ndderiv_moments_dg1dg1,
                                                          setf.bfd_2ndderiv_moments_dg1dg2,
                                                          setf.bfd_2ndderiv_moments_dg2dg2,
                                                          setf.bfd_2ndderiv_moments_dg1dmu,
                                                          setf.bfd_2ndderiv_moments_dg2dmu,
                                                          setf.bfd_2ndderiv_moments_dmudmu,
                                                          setf.bfd_template_weight,
                                                          setf.bfd_jsuppress])

<<<<<<< HEAD
        bfd_moments_table.meta['WT_N'] = config_data['WEIGHT']['N']
        bfd_moments_table.meta['WT_SIGMA'] = config_data['WEIGHT']['SIGMA']    
        bfd_moments_table.meta['T_SNMIN'] = config_data['TEMPLATE']['SNMIN']
        bfd_moments_table.meta['T_SIGXY'] = config_data['TEMPLATE']['SIGMA_XY']
        bfd_moments_table.meta['T_SIGFLX'] = config_data['TEMPLATE']['SIGMA_FLUX']
        bfd_moments_table.meta['T_SIGSTP'] = config_data['TEMPLATE']['SIGMA_STEP']
        bfd_moments_table.meta['T_SIGMAX'] = config_data['TEMPLATE']['SIGMA_MAX']
        bfd_moments_table.meta['T_XYMAX'] = config_data['TEMPLATE']['XY_MAX']

    # define pixel scales
    if scale_label in data_stack.stacked_image.header:
        stacked_gal_scale = data_stack.stacked_image.header[scale_label]
    else:
        stacked_gal_scale = 0.1
        
    if scale_label in data_stack.exposures[0].detectors[1,1].header:
        gal_scale = data_stack.exposures[0].detectors[1,1].header[scale_label]
    else:
        gal_scale = 0.1
        
    if scale_label in data_stack.exposures[0].psf_data_hdulist[2].header:
        psf_scale = data_stack.exposures[0].psf_data_hdulist[2].header[scale_label]
    else:
        psf_scale = 0.1
=======
        bfd_moments_table.meta['WT_N'] = method_data['WEIGHT']['N']
        bfd_moments_table.meta['WT_SIGMA'] = method_data['WEIGHT']['SIGMA']    
        # TO DO ADD TEMPLATE SPECIFIC STUFF
        #bfd_moments_table.meta['TMPL_SNMIN'] = method_data['TEMPLATE']['SNMIN']
        #bfd_moments_table.meta['TMPL_SIGMA_XY'] = method_data['TEMPLATE']['SIGMA_XY']
        #bfd_moments_table.meta['TMPL_SIGMA_FLUX'] = method_data['TEMPLATE']['SIGMA_FLUX']
        #bfd_moments_table.meta['TMPL_SIGMA_STEP'] = method_data['TEMPLATE']['SIGMA_STEP']
        #bfd_moments_table.meta['TMPL_SIGMA_MAX'] = method_data['TEMPLATE']['SIGMA_MAX']
        #bfd_moments_table.meta['TMPL_XY_MAX'] = method_data['TEMPLATE']['XY_MAX']
        
    row_index = 0

    for ID in IDs:
        
        if debug and row_index>1000:
            logger.debug("Debug mode enabled, so exiting BFD_measure_moments early")
            break
        else:
            row_index += 1
        
        x = 0
        y = 0
        moments = 0

        if method_data['isTarget'] == False:
            dm_dg1=0
            dm_dg2=0
            dm_dmu=0
            d2m_dg1dg1=0
            d2m_dg1dg2=0
            d2m_dg2dg2=0
            d2m_dg1dmu=0
            d2m_dg2dmu=0
            d2m_dmudmu=0
            jsuppress=0
            weight=0

        for table_index in range(num_exposures):
            
            gal_stamps=[]
            bulge_psf_stamps=[]
            disk_psf_stamps=[]
            sky_var_list=[]

            try:
                
                # Get the row for this ID
                g_row = detection_tables[table_index].loc[ID]
                p_row = psf_tables[table_index].loc[ID]

                # Get galaxy and PSF stamps
                gal_stamps.append(data_images[table_index].extract_stamp(g_row[detf.gal_x],
                                                                         g_row[detf.gal_y],
                                                                         data_images[table_index].header[stamp_size_label],
                                                                         keep_header=True))
>>>>>>> b885efa4

    # Loop over galaxies and get an estimate for each one
    for row in data_stack.detections_catalogue:
        
        gal_id = row[detf.ID]
        gal_x_world = row[detf.gal_x_world]
        gal_y_world = row[detf.gal_y_world]
        
        # Get a stack of the galaxy images
        gal_stamp_stack = data_stack.extract_stamp_stack(x_world=gal_x_world,
                                                         y_world=gal_y_world,
                                                         width=stamp_size,
                                                         x_buffer=x_buffer,
                                                         y_buffer=y_buffer)
        
        # If there's no data for this galaxy, don't add it to the catalogue at all
        if gal_stamp_stack.is_empty():
            continue

        # Get stacks of the psf images
        bulge_psf_stack, disk_psf_stack = data_stack.extract_psf_stacks(gal_id=gal_id,
                                                                        make_stacked_psf=True,)

        # pull out images, sky variance, and wcs
        stacked_gal_stamp = gal_stamp_stack.stacked_image
        stacked_bulge_psf_stamp = bulge_psf_stack.stacked_image
        stacked_disk_psf_stamp = disk_psf_stack.stacked_image

        stacked_gal_image=stacked_gal_stamp.data
        stacked_psf_image=stacked_bulge_psf_stamp.data

        sky_var=np.square(stacked_gal_stamp.noisemap).mean #? what are units of noisemap?
        
        origin = (0.,0.)
        uvgal=(gal_x_world,gal_y_world)
        xygal = gal_stamp_stack.world2pix(gal_x_world,gal_y_world)
        
        uvstamp=uvgal
        xystamp=(128,128)
        
        duv_dxy=gal_stamp_stack.get_pix2world_transformation(xyref[0],xyref[1])
        wcs=bfd.WCS(duv_dxy,xyref=xystamp,uvref=uvstamp)

        bfd_info = get_bfd_info(stacked_gal_image,
                                stacked_psf_image,
                                stacked_gal_scale,
                                psf_scale,
                                sky_var, 
                                gal_id,
                                wcs=wcs,
                                config_data)

        if config_data['isTarget']==True:
            if bfd_info.lost:
                nlost+=1
            else:
                cov_even=[]
                for i in xrange(5):
                    cov_even=np.append(cov_even,bfd_info.cov_even[i,i:5])

                cov_odd=np.append(bfd_info.cov_odd[0,0:2],bfd_info.cov_odd[1,1:2])

                # Add this row to the estimates table
                bfd_moments_table.add_row({ setf.ID : ID,
                                            setf.bfd_moments :bfd_info.m,
                                            setf.x_world : bfd_info.x,
                                            setf.y_world : bfd_info.y,
                                            setf.bfd_cov_even : cov_even,
                                            setf.bfd_cov_odd : cov_odd})

        else:
            if bfd_info.template_lost==False:
                for i, tmpl in enumerate(bfd_info.templates):
                    bfd_info.get_template(i)
                    bfd_moments_table.add_row({setf.ID:ID,
                                               setf.x_world:bfd_info.x,
                                               setf.y_world:bfd_info.y,
                                               setf.bfd_moments:bfd_info.m,
                                               setf.bfd_dm_dg1:bfd_info.dm_dg1,
                                               setf.bfd_dm_dg2:bfd_info.dm_dg2,
                                               setf.bfd_dm_dmu:bfd_info.dm_dmu,
                                               setf.bfd_d2m_dg1_dg1:bfd_info.d2m_dg1dg1,
                                               setf.bfd_d2m_dg1_dg2:bfd_info.d2m_dg1dg2,
                                               setf.bfd_d2m_dg2_dg2:bfd_info.d2m_dg2dg2,
                                               setf.bfd_d2m_dg1_dmu:bfd_info.d2m_dg1dmu,
                                               setf.bfd_d2m_dg2_dmu:bfd_info.d2m_dg2dmu,
                                               setf.bfd_d2m_dmu_dmu:bfd_info.d2m_dmudmu,
                                               setf.bfd_jsuppression:bfd_info.jsuppression,
                                               setf.bfd_weight:bfd_info.weight})
        if config_data['isTarget'] == True:
            bfd_moments_table.meta['NLOST'] = nlost

    logger.debug("Exiting BFD_measure_moments")

    return bfd_moments_table # No MCMC chains for this method
<|MERGE_RESOLUTION|>--- conflicted
+++ resolved
@@ -25,7 +25,6 @@
 import pdb
 from SHE_CTE_ShearEstimation import magic_values as mv
 from SHE_PPT.noise import get_var_ADU_per_pixel
-from SHE_PPT.shear_utility import get_g_from_e
 from SHE_PPT.logging import getLogger
 from SHE_PPT.magic_values import scale_label, stamp_size_label
 from SHE_PPT.she_image import SHEImage
@@ -38,36 +37,8 @@
 
 
 
-<<<<<<< HEAD
 def bfd_measure_moments( data_stack, training_data, calibration_data, workdir):
     # not using training data or calibration data yet
-=======
-def get_bfd_moment_calculator(gal_stamp, psf_stamp, sky_var, method_data):
-
-    logger = getLogger(mv.logger_name)
-    logger.debug("Entering get_bfd_moment_calculator")
-    
-    # create wt function - eventually get from method_data
-    wt = bfd.KSigmaWeight(**method_data['WEIGHT'])
-    center = np.array(gal_stamp.data.shape)/2.
-    kdata = bfd.simpleImageTEST(gal_stamp.data,center,psf_stamp.data,\
-                                pixel_scale=gal_stamp.header[scale_label],\
-                                psf_pixel_scale=psf_stamp.header[scale_label],\
-                                convolve_psf_with_pixel=True,\
-                                pixel_noise=np.sqrt(sky_var))
-
-    mc = bfd.MomentCalculator(kdata,wt)
-
-
-
-    logger.debug("Exiting get_bfd_moment_calculator")
-    
-    return mc
-
-
-
-def bfd_measure_moments( data_stack, method_data=None, debug=False, *args, **kwargs ):
->>>>>>> b885efa4
 
     logger = getLogger(mv.logger_name)
     logger.debug("Entering measuring BFD moments")
@@ -103,7 +74,7 @@
                                                           setf.bfd_template_weight,
                                                           setf.bfd_jsuppress])
 
-<<<<<<< HEAD
+
         bfd_moments_table.meta['WT_N'] = config_data['WEIGHT']['N']
         bfd_moments_table.meta['WT_SIGMA'] = config_data['WEIGHT']['SIGMA']    
         bfd_moments_table.meta['T_SNMIN'] = config_data['TEMPLATE']['SNMIN']
@@ -128,63 +99,6 @@
         psf_scale = data_stack.exposures[0].psf_data_hdulist[2].header[scale_label]
     else:
         psf_scale = 0.1
-=======
-        bfd_moments_table.meta['WT_N'] = method_data['WEIGHT']['N']
-        bfd_moments_table.meta['WT_SIGMA'] = method_data['WEIGHT']['SIGMA']    
-        # TO DO ADD TEMPLATE SPECIFIC STUFF
-        #bfd_moments_table.meta['TMPL_SNMIN'] = method_data['TEMPLATE']['SNMIN']
-        #bfd_moments_table.meta['TMPL_SIGMA_XY'] = method_data['TEMPLATE']['SIGMA_XY']
-        #bfd_moments_table.meta['TMPL_SIGMA_FLUX'] = method_data['TEMPLATE']['SIGMA_FLUX']
-        #bfd_moments_table.meta['TMPL_SIGMA_STEP'] = method_data['TEMPLATE']['SIGMA_STEP']
-        #bfd_moments_table.meta['TMPL_SIGMA_MAX'] = method_data['TEMPLATE']['SIGMA_MAX']
-        #bfd_moments_table.meta['TMPL_XY_MAX'] = method_data['TEMPLATE']['XY_MAX']
-        
-    row_index = 0
-
-    for ID in IDs:
-        
-        if debug and row_index>1000:
-            logger.debug("Debug mode enabled, so exiting BFD_measure_moments early")
-            break
-        else:
-            row_index += 1
-        
-        x = 0
-        y = 0
-        moments = 0
-
-        if method_data['isTarget'] == False:
-            dm_dg1=0
-            dm_dg2=0
-            dm_dmu=0
-            d2m_dg1dg1=0
-            d2m_dg1dg2=0
-            d2m_dg2dg2=0
-            d2m_dg1dmu=0
-            d2m_dg2dmu=0
-            d2m_dmudmu=0
-            jsuppress=0
-            weight=0
-
-        for table_index in range(num_exposures):
-            
-            gal_stamps=[]
-            bulge_psf_stamps=[]
-            disk_psf_stamps=[]
-            sky_var_list=[]
-
-            try:
-                
-                # Get the row for this ID
-                g_row = detection_tables[table_index].loc[ID]
-                p_row = psf_tables[table_index].loc[ID]
-
-                # Get galaxy and PSF stamps
-                gal_stamps.append(data_images[table_index].extract_stamp(g_row[detf.gal_x],
-                                                                         g_row[detf.gal_y],
-                                                                         data_images[table_index].header[stamp_size_label],
-                                                                         keep_header=True))
->>>>>>> b885efa4
 
     # Loop over galaxies and get an estimate for each one
     for row in data_stack.detections_catalogue:
