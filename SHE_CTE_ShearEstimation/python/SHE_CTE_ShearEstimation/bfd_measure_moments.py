--- conflicted
+++ resolved
@@ -4,9 +4,6 @@
 
     Provides functions to measure the BFD moments of galaxies
 """
-<<<<<<< HEAD
-import pdb
-=======
 
 __updated__ = "2018-10-15"
 
@@ -23,7 +20,6 @@
 # You should have received a copy of the GNU Lesser General Public License along with this library; if not, write to
 # the Free Software Foundation, Inc., 51 Franklin Street, Fifth Floor, Boston, MA 02110-1301 USA
 
->>>>>>> 2b9bde0e
 from math import sqrt
 import subprocess
 from ElementsKernel.Auxiliary import getAuxiliaryPath
@@ -39,12 +35,11 @@
 from SHE_PPT.table_formats.psf import tf as pstf
 import numpy as np
 
-<<<<<<< HEAD
+
 #bfd = None
 #get_bfd_info = None
 #load_bfd_configuration = None
-=======
->>>>>>> 2b9bde0e
+
 
 stamp_size = 128  # hardcoded for now
 x_buffer = -5
@@ -179,11 +174,7 @@
 
         else:
 
-<<<<<<< HEAD
             if (bfd_info.template_lost==False) & (cnt < 200):
-=======
-            if (bfd_info.template_lost == False) & (cnt < 220):
->>>>>>> 2b9bde0e
                 for i, tmpl in enumerate(bfd_info.templates):
                     bfd_info.get_template(i)
                     bfd_moments_table.add_row({setf.ID: gal_id,
@@ -216,7 +207,6 @@
     logger.info("Entering BFD integration")
 
     if templatefile is None:
-<<<<<<< HEAD
         templatefile=getAuxiliaryPath("SHE_BFD_CalculateMoments/templateall.fits")
 
     sn1=8
@@ -224,25 +214,11 @@
     nthreads=1
     call=["E-Run","SHE_BFD", "0.3","boostTest","--targetFile", targetfile, "--templateFile", templatefile, "--selectSN",str(sn1)+"," + str(sn2),"nThreads",str(nthreads)]
     returncode=subprocess.run(call,stdout=subprocess.PIPE,stderr=subprocess.PIPE)
-=======
-        templatefile = getAuxiliaryPath("templateall.fits")
-
-    sn1 = 8
-    sn2 = 30
-
-    call = ["E-Run", "SHE_BFD", "0.3", "boostTest", "--targetFile", targetfile,
-            "--templateFile", templatefile, "--selectSN", str(sn1) + "," + str(sn2)]
-    returncode = subprocess.run(call, stdout=subprocess.PIPE, stderr=subprocess.PIPE)
->>>>>>> 2b9bde0e
 
     logger.info(returncode.stdout)
     logger.info(returncode.stderr)
 
-<<<<<<< HEAD
-    logger.info("Exiting BFD integration")
-    
-=======
     logger.debug("Exiting BFD integration")
 
->>>>>>> 2b9bde0e
+
     return