--- conflicted
+++ resolved
@@ -4,6 +4,22 @@
 
     Code to implement matching of shear estimates catalogs to SIM's TU galaxy and star catalogs.
 """
+
+__updated__ = "2021-02-12"
+
+# Copyright (C) 2012-2020 Euclid Science Ground Segment
+#
+# This library is free software; you can redistribute it and/or modify it under the terms of the GNU Lesser General
+# Public License as published by the Free Software Foundation; either version 3.0 of the License, or (at your option)
+# any later version.
+#
+# This library is distributed in the hope that it will be useful, but WITHOUT ANY WARRANTY; without even the implied
+# warranty of MERCHANTABILITY or FITNESS FOR A PARTICULAR PURPOSE. See the GNU Lesser General Public License for more
+# details.
+#
+# You should have received a copy of the GNU Lesser General Public License along with this library; if not, write to
+# the Free Software Foundation, Inc., 51 Franklin Street, Fifth Floor, Boston, MA 02110-1301 USA
+
 import os
 
 from SHE_PPT import file_io
@@ -19,31 +35,10 @@
 from astropy.coordinates import SkyCoord
 from astropy.io import fits
 from astropy.io.fits import table_to_hdu
-from astropy.table import Table, Column, join, vstack, unique
+from astropy.table import Table, Column, join, vstack
 
 import SHE_CTE
 import numpy as np
-
-
-<<<<<<< HEAD
-__updated__ = "2021-02-12"
-=======
-__updated__ = "2021-02-11"
->>>>>>> c5982741
-
-# Copyright (C) 2012-2020 Euclid Science Ground Segment
-#
-# This library is free software; you can redistribute it and/or modify it under the terms of the GNU Lesser General
-# Public License as published by the Free Software Foundation; either version 3.0 of the License, or (at your option)
-# any later version.
-#
-# This library is distributed in the hope that it will be useful, but WITHOUT ANY WARRANTY; without even the implied
-# warranty of MERCHANTABILITY or FITNESS FOR A PARTICULAR PURPOSE. See the GNU Lesser General Public License for more
-# details.
-#
-# You should have received a copy of the GNU Lesser General Public License along with this library; if not, write to
-# the Free Software Foundation, Inc., 51 Franklin Street, Fifth Floor, Boston, MA 02110-1301 USA
-
 
 logger = getLogger(__name__)
 
