--- conflicted
+++ resolved
@@ -101,14 +101,7 @@
     # Get a set of all object IDs
     IDs = set([])
     for method in validated_methods:
-<<<<<<< HEAD
         IDs = set.union(IDs,detector_estimates[method][detf.ID])
-=======
-        if IDs is None:
-            IDs = set(detector_estimates[method][setf.ID])
-        else:
-            IDs = set.union(IDs,detector_estimates[method][setf.ID])
->>>>>>> 0f6a1167
             
         # Set up ID column as index
         detector_estimates[method].add_index(setf.ID)
