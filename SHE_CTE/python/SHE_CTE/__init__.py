""" @file __init__.py

    Created 22 April 2019

    SHE_CTE package, for modules general to SHE_CTE
"""

<<<<<<< HEAD
__updated__ = "2019-12-19"
=======
__updated__ = "2020-01-21"
>>>>>>> 5844dfeb

# Copyright (C) 2012-2020 Euclid Science Ground Segment
#
# This library is free software; you can redistribute it and/or modify it under the terms of the GNU Lesser General
# Public License as published by the Free Software Foundation; either version 3.0 of the License, or (at your option)
# any later version.
#
# This library is distributed in the hope that it will be useful, but WITHOUT ANY WARRANTY; without even the implied
# warranty of MERCHANTABILITY or FITNESS FOR A PARTICULAR PURPOSE. See the GNU Lesser General Public License for more
# details.
#
# You should have received a copy of the GNU Lesser General Public License along with this library; if not, write to
# the Free Software Foundation, Inc., 51 Franklin Street, Fifth Floor, Boston, MA 02110-1301 USA

<<<<<<< HEAD
__version__ = "0.8.20"
=======
__version__ = "0.9"
>>>>>>> 5844dfeb
<|MERGE_RESOLUTION|>--- conflicted
+++ resolved
@@ -5,11 +5,7 @@
     SHE_CTE package, for modules general to SHE_CTE
 """
 
-<<<<<<< HEAD
-__updated__ = "2019-12-19"
-=======
-__updated__ = "2020-01-21"
->>>>>>> 5844dfeb
+__updated__ = "2020-02-03"
 
 # Copyright (C) 2012-2020 Euclid Science Ground Segment
 #
@@ -24,8 +20,4 @@
 # You should have received a copy of the GNU Lesser General Public License along with this library; if not, write to
 # the Free Software Foundation, Inc., 51 Franklin Street, Fifth Floor, Boston, MA 02110-1301 USA
 
-<<<<<<< HEAD
-__version__ = "0.8.20"
-=======
-__version__ = "0.9"
->>>>>>> 5844dfeb
+__version__ = "0.10.0"