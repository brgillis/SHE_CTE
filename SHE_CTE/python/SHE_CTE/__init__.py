""" @file __init__.py

    Created 22 April 2019

    SHE_CTE package, for modules general to SHE_CTE
"""

<<<<<<< HEAD
__updated__ = "2021-05-26"
=======
__updated__ = "2021-06-09"
>>>>>>> 3f1d68f6

# Copyright (C) 2012-2020 Euclid Science Ground Segment
#
# This library is free software; you can redistribute it and/or modify it under the terms of the GNU Lesser General
# Public License as published by the Free Software Foundation; either version 3.0 of the License, or (at your option)
# any later version.
#
# This library is distributed in the hope that it will be useful, but WITHOUT ANY WARRANTY; without even the implied
# warranty of MERCHANTABILITY or FITNESS FOR A PARTICULAR PURPOSE. See the GNU Lesser General Public License for more
# details.
#
# You should have received a copy of the GNU Lesser General Public License along with this library; if not, write to
# the Free Software Foundation, Inc., 51 Franklin Street, Fifth Floor, Boston, MA 02110-1301 USA

<<<<<<< HEAD
__version__ = "8.2"
=======
__version__ = "8.1.23"
>>>>>>> 3f1d68f6

from pkgutil import extend_path
__path__ = extend_path(__path__, __name__)<|MERGE_RESOLUTION|>--- conflicted
+++ resolved
@@ -5,11 +5,7 @@
     SHE_CTE package, for modules general to SHE_CTE
 """
 
-<<<<<<< HEAD
-__updated__ = "2021-05-26"
-=======
-__updated__ = "2021-06-09"
->>>>>>> 3f1d68f6
+__updated__ = "2021-07-14"
 
 # Copyright (C) 2012-2020 Euclid Science Ground Segment
 #
@@ -24,11 +20,7 @@
 # You should have received a copy of the GNU Lesser General Public License along with this library; if not, write to
 # the Free Software Foundation, Inc., 51 Franklin Street, Fifth Floor, Boston, MA 02110-1301 USA
 
-<<<<<<< HEAD
 __version__ = "8.2"
-=======
-__version__ = "8.1.23"
->>>>>>> 3f1d68f6
 
 from pkgutil import extend_path
 __path__ = extend_path(__path__, __name__)